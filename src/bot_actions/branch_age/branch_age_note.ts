<<<<<<< HEAD
=======
import { BotActionNote } from "../bot_action_note";
import { BotActionConfig } from "../../custom_config/bot_action_config";
import { FailedResponse, SuccessfulGetResponse } from "../../gitlab";
import { LoggerFactory } from "../../util";

const logger = LoggerFactory.getInstance();

>>>>>>> f0513f9e
/**
 * This class extends the `BotActionNote` class by analyzing different state combinations unique to the Branch Age action.
 * Each instance of this class contains a message string that provides feedback to the end-user about the age of the commits contained in the GitLab Merge Request.
 */
export abstract class BranchAgeMessage {
  static readonly good =
    `:star: It’s great that you’re committing and merging code frequently` +
    ` - the commits on this branch aren’t old or stale. Good job!`;
  static readonly bad =
    `:loudspeaker: This merge request has a pretty old commit. ` +
    `You should try and merge more frequently to keep your commits on branches fresh.`;
  static readonly hashtag = `[#BranchAgeAnalysis](https://github.com/Cigna/GitRDoneBot#2-branch-age)`;

  static caseForNoActions(
    state: string,
    constructiveFeedbackOnlyToggle: boolean,
    goodGitPractice: boolean,
  ): boolean {
    return (
      (state === "merge" || constructiveFeedbackOnlyToggle) &&
      goodGitPractice === true
    );
  }

  static caseForBadMessage(goodGitPractice: boolean): boolean {
    return goodGitPractice === false;
  }

  static caseForGoodMessage(
    state: string,
    constructiveFeedbackOnlyToggle: boolean,
    goodGitPractice: boolean,
  ): boolean {
    return (
      state !== "merge" &&
      goodGitPractice === true &&
      !constructiveFeedbackOnlyToggle
    );
  }
<<<<<<< HEAD
=======

  /**
   * Constructs a `BranchAgeNote` object by identifying one of five cases: standard case for permissions check,
   * case for bad message, case for good message, case for no actions, or case for unknown state.
   *
   * @returns `message` of the `BranchAgeNote` object
   * */
  static buildMessage(
    customConfig: BotActionConfig,
    apiResponse: SuccessfulGetResponse | FailedResponse,
    goodGitPractice: boolean | undefined,
    state: string,
  ): string {
    let note: BranchAgeNote;

    switch (true) {
      case this.standardCaseForCheckPermissionsMessage(apiResponse): {
        note = this.fromMessage(this.checkPermissionsMessage);
        break;
      }
      case this.caseForBadMessage(goodGitPractice): {
        note = this.fromMessage(this.bad);
        break;
      }
      case this.caseForGoodMessage(
        state,
        customConfig.constructiveFeedbackOnlyToggle,
        goodGitPractice,
      ): {
        note = this.fromMessage(this.good);
        break;
      }
      case this.caseForNoActions(
        state,
        customConfig.constructiveFeedbackOnlyToggle,
        goodGitPractice,
      ): {
        note = this.fromMessage(this.noActionMessage);
        break;
      }
      default: {
        note = this.fromMessage(this.unknownState);
        logger.error(`${note.message} BranchAgeAnalysis`);
      }
    }

    return note.message;
  }
>>>>>>> f0513f9e
}<|MERGE_RESOLUTION|>--- conflicted
+++ resolved
@@ -1,13 +1,7 @@
-<<<<<<< HEAD
-=======
-import { BotActionNote } from "../bot_action_note";
-import { BotActionConfig } from "../../custom_config/bot_action_config";
-import { FailedResponse, SuccessfulGetResponse } from "../../gitlab";
 import { LoggerFactory } from "../../util";
 
 const logger = LoggerFactory.getInstance();
 
->>>>>>> f0513f9e
 /**
  * This class extends the `BotActionNote` class by analyzing different state combinations unique to the Branch Age action.
  * Each instance of this class contains a message string that provides feedback to the end-user about the age of the commits contained in the GitLab Merge Request.
@@ -47,55 +41,4 @@
       !constructiveFeedbackOnlyToggle
     );
   }
-<<<<<<< HEAD
-=======
-
-  /**
-   * Constructs a `BranchAgeNote` object by identifying one of five cases: standard case for permissions check,
-   * case for bad message, case for good message, case for no actions, or case for unknown state.
-   *
-   * @returns `message` of the `BranchAgeNote` object
-   * */
-  static buildMessage(
-    customConfig: BotActionConfig,
-    apiResponse: SuccessfulGetResponse | FailedResponse,
-    goodGitPractice: boolean | undefined,
-    state: string,
-  ): string {
-    let note: BranchAgeNote;
-
-    switch (true) {
-      case this.standardCaseForCheckPermissionsMessage(apiResponse): {
-        note = this.fromMessage(this.checkPermissionsMessage);
-        break;
-      }
-      case this.caseForBadMessage(goodGitPractice): {
-        note = this.fromMessage(this.bad);
-        break;
-      }
-      case this.caseForGoodMessage(
-        state,
-        customConfig.constructiveFeedbackOnlyToggle,
-        goodGitPractice,
-      ): {
-        note = this.fromMessage(this.good);
-        break;
-      }
-      case this.caseForNoActions(
-        state,
-        customConfig.constructiveFeedbackOnlyToggle,
-        goodGitPractice,
-      ): {
-        note = this.fromMessage(this.noActionMessage);
-        break;
-      }
-      default: {
-        note = this.fromMessage(this.unknownState);
-        logger.error(`${note.message} BranchAgeAnalysis`);
-      }
-    }
-
-    return note.message;
-  }
->>>>>>> f0513f9e
 }