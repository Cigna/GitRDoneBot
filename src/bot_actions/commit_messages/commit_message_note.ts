--- conflicted
+++ resolved
@@ -1,9 +1,5 @@
-<<<<<<< HEAD
-import * as winston from "winston";
 import { CommonMessages } from "..";
-=======
 import { BotActionNote } from "..";
->>>>>>> f0513f9e
 import { FailedResponse, SuccessfulGetResponse } from "../../gitlab";
 import { LoggerFactory } from "../../util";
 
